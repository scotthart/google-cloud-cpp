# Copyright 2020 Google LLC
#
# Licensed under the Apache License, Version 2.0 (the "License");
# you may not use this file except in compliance with the License.
# You may obtain a copy of the License at
#
#     https://www.apache.org/licenses/LICENSE-2.0
#
# Unless required by applicable law or agreed to in writing, software
# distributed under the License is distributed on an "AS IS" BASIS,
# WITHOUT WARRANTIES OR CONDITIONS OF ANY KIND, either express or implied.
# See the License for the specific language governing permissions and
# limitations under the License.

load("@grpc//bazel:cc_grpc_library.bzl", "cc_grpc_library")
load("@protobuf//bazel:cc_proto_library.bzl", "cc_proto_library")
load("@protobuf//bazel:proto_library.bzl", "proto_library")

package(default_visibility = ["//visibility:private"])

licenses(["notice"])  # Apache 2.0

proto_library(
    name = "google_cloud_cpp_generator_testing_proto",
    srcs = [
        "backup.proto",
        "common.proto",
        "test.proto",
        "test2.proto",
        "test_deprecated.proto",
        "test_request_id.proto",
    ],
    deps = [
        "@googleapis//google/api:annotations_proto",
        "@googleapis//google/api:client_proto",
        "@googleapis//google/api:field_behavior_proto",
        "@googleapis//google/api:field_info_proto",
        "@googleapis//google/api:resource_proto",
        "@googleapis//google/api:routing_proto",
        "@googleapis//google/iam/v1:iam_policy_proto",
        "@googleapis//google/iam/v1:policy_proto",
        "@googleapis//google/longrunning:operations_proto",
        "@googleapis//google/rpc:status_proto",
        "@protobuf//:any_proto",
        "@protobuf//:duration_proto",
        "@protobuf//:empty_proto",
        "@protobuf//:field_mask_proto",
        "@protobuf//:struct_proto",
        "@protobuf//:timestamp_proto",
    ],
)

cc_proto_library(
    name = "google_cloud_cpp_generator_testing_cc_proto",
    deps = [":google_cloud_cpp_generator_testing_proto"],
)

cc_grpc_library(
    name = "google_cloud_cpp_generator_testing_cc_grpc",
    srcs = [":google_cloud_cpp_generator_testing_proto"],
    grpc_only = True,
    deps = [":google_cloud_cpp_generator_testing_cc_proto"],
)

filegroup(
    name = "golden_srcs",
    srcs = glob(
        [
            "golden/v1/internal/*_sources.cc",
            "golden/v1/internal/streaming.cc",
        ],
        allow_empty = True,
    ),
)

filegroup(
    name = "golden_hdrs",
    srcs = glob(
        include = [
            "golden/*.h",
            "golden/mocks/*.h",
            "golden/v1/*.cc",
            "golden/v1/*.h",
            "golden/v1/internal/*.cc",
            "golden/v1/internal/*.h",
            "golden/v1/mocks/*.h",
        ],
        exclude = [
            "golden/v1/internal/*_sources.cc",
        ],
    ),
)

cc_library(
    name = "google_cloud_cpp_generator_golden",
    srcs = [":golden_srcs"],
    hdrs = [":golden_hdrs"],
    copts = [
        "-I$(BINDIR)",
    ],
    visibility = [":__subpackages__"],
    deps = [
        ":google_cloud_cpp_generator_testing_cc_grpc",
        ":google_cloud_cpp_generator_testing_cc_proto",
        "//:common",
        "//:grpc_utils",
        "//google/cloud:google_cloud_cpp_rest_internal",
        "//google/cloud:google_cloud_cpp_rest_protobuf_internal",
        "@abseil-cpp//absl/strings",
<<<<<<< HEAD
        "@com_google_googleapis//google/longrunning:longrunning_cc_grpc",
=======
        "@googleapis//google/longrunning:longrunning_cc_grpc",
>>>>>>> f2d6eb92
    ],
)

filegroup(
    name = "test_mocks",
    srcs = glob(["tests/mock_*.h"]),
)

[cc_test(
    name = test.replace("/", "_").replace(".cc", ""),
    srcs = [
        test,
        ":test_mocks",
    ],
    copts = [
        "-I$(BINDIR)",
    ],
    deps = [
        ":google_cloud_cpp_generator_golden",
        "//:common",
        "//:mocks",
        "//google/cloud/testing_util:google_cloud_cpp_testing_grpc_private",
        "//google/cloud/testing_util:google_cloud_cpp_testing_private",
        "//google/cloud/testing_util:google_cloud_cpp_testing_rest_private",
        "@googletest//:gtest_main",
    ],
) for test in glob(["tests/*.cc"])]

[cc_test(
    name = sample.replace("/", "_").replace(".cc", ""),
    srcs = [sample],
    copts = [
        "-I$(BINDIR)",
    ],
    tags = ["integration-test"],
    deps = [
        ":google_cloud_cpp_generator_golden",
        "//google/cloud/testing_util:google_cloud_cpp_testing_private",
    ],
) for sample in glob(["golden/v1/samples/*.cc"])]

[cc_test(
    name = benchmark.replace("/", "_").replace(".cc", ""),
    srcs = [benchmark],
    copts = [
        "-I$(BINDIR)",
    ],
    tags = ["benchmark"],
    deps = [
        ":google_cloud_cpp_generator_golden",
        "@com_google_benchmark//:benchmark_main",
    ],
) for benchmark in glob(["benchmarks/*.cc"])]<|MERGE_RESOLUTION|>--- conflicted
+++ resolved
@@ -107,11 +107,7 @@
         "//google/cloud:google_cloud_cpp_rest_internal",
         "//google/cloud:google_cloud_cpp_rest_protobuf_internal",
         "@abseil-cpp//absl/strings",
-<<<<<<< HEAD
-        "@com_google_googleapis//google/longrunning:longrunning_cc_grpc",
-=======
         "@googleapis//google/longrunning:longrunning_cc_grpc",
->>>>>>> f2d6eb92
     ],
 )
 
