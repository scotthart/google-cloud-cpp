--- conflicted
+++ resolved
@@ -12,15 +12,9 @@
 # See the License for the specific language governing permissions and
 # limitations under the License.
 
-<<<<<<< HEAD
-load("@grpc//bazel:cc_grpc_library.bzl", "cc_grpc_library")
-load("@protobuf//bazel:cc_proto_library.bzl", "cc_proto_library")
-load("@protobuf//bazel:proto_library.bzl", "proto_library")
-=======
 load("@com_google_protobuf//bazel:cc_proto_library.bzl", "cc_proto_library")
 load("@com_google_protobuf//bazel:proto_library.bzl", "proto_library")
 load("@grpc//bazel:cc_grpc_library.bzl", "cc_grpc_library")
->>>>>>> 913da4d5
 
 package(default_visibility = ["//visibility:private"])
 
@@ -37,15 +31,12 @@
         "test_request_id.proto",
     ],
     deps = [
-<<<<<<< HEAD
-=======
         "@com_google_protobuf//:any_proto",
         "@com_google_protobuf//:duration_proto",
         "@com_google_protobuf//:empty_proto",
         "@com_google_protobuf//:field_mask_proto",
         "@com_google_protobuf//:struct_proto",
         "@com_google_protobuf//:timestamp_proto",
->>>>>>> 913da4d5
         "@googleapis//google/api:annotations_proto",
         "@googleapis//google/api:client_proto",
         "@googleapis//google/api:field_behavior_proto",
@@ -56,15 +47,6 @@
         "@googleapis//google/iam/v1:policy_proto",
         "@googleapis//google/longrunning:operations_proto",
         "@googleapis//google/rpc:status_proto",
-<<<<<<< HEAD
-        "@protobuf//:any_proto",
-        "@protobuf//:duration_proto",
-        "@protobuf//:empty_proto",
-        "@protobuf//:field_mask_proto",
-        "@protobuf//:struct_proto",
-        "@protobuf//:timestamp_proto",
-=======
->>>>>>> 913da4d5
     ],
 )
 
