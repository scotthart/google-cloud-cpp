// Copyright 2021 Google LLC
//
// Licensed under the Apache License, Version 2.0 (the "License");
// you may not use this file except in compliance with the License.
// You may obtain a copy of the License at
//
//      https://www.apache.org/licenses/LICENSE-2.0
//
// Unless required by applicable law or agreed to in writing, software
// distributed under the License is distributed on an "AS IS" BASIS,
// WITHOUT WARRANTIES OR CONDITIONS OF ANY KIND, either express or implied.
// See the License for the specific language governing permissions and
// limitations under the License.

#include "generator/internal/scaffold_generator.h"
#include "generator/internal/codegen_utils.h"
#include "google/cloud/internal/absl_str_join_quiet.h"
#include "google/cloud/internal/absl_str_replace_quiet.h"
#include "google/cloud/internal/filesystem.h"
#include "google/cloud/log.h"
#include "absl/strings/str_split.h"
#include <google/protobuf/io/printer.h>
#include <google/protobuf/io/zero_copy_stream_impl.h>
#include <nlohmann/json.hpp>
#include <yaml-cpp/yaml.h>
#include <fstream>
#include <iterator>
#include <regex>

namespace google {
namespace cloud {
namespace generator_internal {
namespace {

struct ProductPath {
  std::string prefix;
  std::string library_name;
  std::string service_subdirectory;
};

ProductPath ParseProductPath(std::string const& product_path) {
  std::vector<absl::string_view> v =
      absl::StrSplit(product_path, '/', absl::SkipEmpty());
  if (v.empty()) return {};
  auto make_result = [&v](auto it) -> ProductPath {
    return {
        absl::StrJoin(v.begin(), it, "/"),
        std::string{*it},
        absl::StrJoin(std::next(it), v.end(), "/"),
    };
  };
  // This is the case for our production code.
  if (v.size() > 2 && v[0] == "google" && v[1] == "cloud") {
    return make_result(std::next(v.begin(), 2));
  }
  // "golden" is a special library name used in our golden testing.
  auto it = std::find(v.begin(), v.end(), "golden");
  if (it != v.end()) return make_result(it);
  // Else, just assume the last element is the library.
  return make_result(std::prev(v.end()));
}

std::string FormatCloudServiceDocsLink(
    std::map<std::string, std::string> const& vars) {
  return absl::StrCat("[cloud-service-docs]: ",
                      vars.find("documentation_uri") == vars.end()
                          ? "https://cloud.google.com/$site_root$ [EDIT HERE]"
                          : "$documentation_uri$",
                      "\n");
}

std::string ServiceConfigYamlName(
    google::cloud::cpp::generator::ServiceConfiguration const& service,
    std::string const& yaml_root,
    std::string const& service_yaml_relative_path) {
  std::string service_config_yaml_name;
  if (!service.override_service_config_yaml_name().empty()) {
    service_config_yaml_name = service.override_service_config_yaml_name();
  } else {
    auto const filenames = google::cloud::internal::GetFileNames(
        absl::StrCat(yaml_root, "/", service_yaml_relative_path));

    for (auto const& filename : filenames) {
      if (absl::EndsWith(filename, ".yaml") &&
          !absl::EndsWith(filename, "gapic.yaml")) {
        service_config_yaml_name =
            absl::StrCat(service_yaml_relative_path, "/", filename);
        break;
      }
    }
  }
  return service_config_yaml_name;
}

}  // namespace

auto constexpr kWorkspaceTemplate = "WORKSPACE.bazel";

std::string LibraryName(std::string const& product_path) {
  return ParseProductPath(product_path).library_name;
}

std::string LibraryPath(std::string const& product_path) {
  auto parsed = ParseProductPath(product_path);
  return absl::StrCat(parsed.prefix, "/", parsed.library_name, "/");
}

std::string ServiceSubdirectory(std::string const& product_path) {
  auto parsed = ParseProductPath(product_path);
  if (parsed.service_subdirectory.empty()) return std::string{};
  return absl::StrCat(parsed.service_subdirectory, "/");
}

std::string OptionsGroup(std::string const& product_path) {
  return absl::StrCat(
      absl::StrReplaceAll(LibraryPath(product_path), {{"/", "-"}}), "options");
}

std::string SiteRoot(
    google::cloud::cpp::generator::ServiceConfiguration const& service) {
  // TODO(#7605) - get a configurable source for this
  return LibraryName(service.product_path());
}

<<<<<<< HEAD
nlohmann::json LoadApiIndex(std::string const& googleapis_path) {
  std::cout << __func__ << ": googleapis_path=" << googleapis_path << "\n";
  auto const api_index_path = googleapis_path + "/" + kApiIndexFilename;
  auto status = google::cloud::internal::status(api_index_path);
  if (!exists(status)) {
    GCP_LOG(WARNING) << "Cannot find API index file (" << api_index_path << ")";
    return nlohmann::json::value_t();
  }
  std::ifstream is(api_index_path);
  auto index = nlohmann::json::parse(is, nullptr, false);
  if (index.is_null()) {
    GCP_LOG(WARNING) << "Cannot parse API index file (" << api_index_path
                     << ")";
    return nlohmann::json{{"apis", std::vector<nlohmann::json>{}}};
  }
  if (!index.contains("apis")) {
    GCP_LOG(WARNING) << "Missing `apis` field in API index file ("
                     << api_index_path << ")";
    return nlohmann::json{{"apis", std::vector<nlohmann::json>{}}};
  }
  return index;
}

=======
>>>>>>> f2d6eb92
std::map<std::string, std::string> ScaffoldVars(
    std::string const& yaml_root,
    google::cloud::cpp::generator::ServiceConfiguration const& service,
    bool experimental) {
  std::map<std::string, std::string> vars;
<<<<<<< HEAD
  if (!index.is_null()) {
    for (auto const& api : index["apis"]) {
      if (!api.contains("directory")) continue;
      auto const directory = api["directory"].get<std::string>() + "/";
      if (!absl::StartsWith(service.service_proto_path(), directory)) continue;
      vars.emplace("id", api.value("id", ""));
      vars.emplace("title", api.value("title", ""));
      vars.emplace("description", api.value("description", ""));
      vars.emplace("directory", api.value("directory", ""));
      vars.emplace("service_config_yaml_name",
                   absl::StrCat(api.value("directory", ""), "/",
                                api.value("configFile", "")));
      vars.emplace("nameInServiceConfig", api.value("nameInServiceConfig", ""));
    }
  }
  if (!service.override_service_config_yaml_name().empty()) {
    vars.emplace("service_config_yaml_name",
                 service.override_service_config_yaml_name());
  }
=======

>>>>>>> f2d6eb92
  auto const library = LibraryName(service.product_path());
  vars["copyright_year"] = service.initial_copyright_year();
  vars["library"] = library;
  vars["product_namespace"] = absl::StrReplaceAll(
      absl::StripSuffix(
          absl::StrCat(library, "/",
                       ServiceSubdirectory(service.product_path())),
          "/"),
      {{"/", "_"}});
  vars["product_options_page"] = OptionsGroup(service.product_path());
  vars["service_subdirectory"] = ServiceSubdirectory(service.product_path());
  vars["site_root"] = SiteRoot(service);
  vars["experimental"] = experimental ? " EXPERIMENTAL" : "";
  vars["library_prefix"] = experimental ? "experimental-" : "";
  vars["construction"] = experimental ? "\n:construction:\n" : "";
  vars["status"] =
      experimental ? "This library is **experimental**. Its APIs are subject "
                     "to change without notice.\n\nPlease,"
                   : "While this library is **GA**, please";

  auto const& service_proto_path = service.service_proto_path();
  size_t last_slash_pos = service_proto_path.rfind('/');
  if (last_slash_pos == std::string::npos) {
    GCP_LOG(WARNING) << "Format of service_proto_path is invalid: "
                     << service_proto_path;
    return vars;
  }
  auto const service_yaml_relative_path =
      service_proto_path.substr(0, last_slash_pos);
  auto const service_config_yaml_name =
      ServiceConfigYamlName(service, yaml_root, service_yaml_relative_path);
  if (service_config_yaml_name.empty()) {
    GCP_LOG(WARNING) << "Missing directory and/or YAML config file name for: "
                     << service_proto_path;
    return vars;
  }
  vars["service_config_yaml_name"] = service_config_yaml_name;
  auto const service_yaml_fullname =
      absl::StrCat(yaml_root, "/", service_config_yaml_name);

  // Try to load the service config YAML file. On failure just return the
  // existing vars.
  auto status = google::cloud::internal::status(service_yaml_fullname);
  if (!exists(status)) {
    GCP_LOG(WARNING) << "Cannot find YAML service config file ("
                     << service_yaml_fullname
                     << ") for: " << service.service_proto_path();
    return vars;
  }
  auto config = YAML::LoadFile(service_yaml_fullname);
  if (config.Type() != YAML::NodeType::Map) {
    GCP_LOG(WARNING) << "Error loading YAML config file ("
                     << service_yaml_fullname
                     << ") for: " << service.service_proto_path()
                     << "  error=" << config.Type();
    return vars;
  }

  vars["directory"] = service_yaml_relative_path;
  vars.emplace("id", absl::StrJoin(
                         absl::StrSplit(service_yaml_relative_path, '/'), "."));

  vars["title"] = "";
  auto title = config["title"];
  if (title.Type() == YAML::NodeType::Scalar) {
    vars["title"] = title.as<std::string>();
  }

  vars["description"] = "";
  auto documentation = config["documentation"];
  if (documentation.Type() == YAML::NodeType::Map) {
    auto summary = documentation["summary"];
    if (summary.Type() == YAML::NodeType::Scalar) {
      vars["description"] = summary.as<std::string>();
    }
  }

  vars["nameInServiceConfig"] = "";
  auto name = config["name"];
  if (name.Type() == YAML::NodeType::Scalar) {
    vars["nameInServiceConfig"] = name.as<std::string>();
  }

  auto publishing = config["publishing"];
  // This error is too common at the moment. Most libraries lack a
  // 'publishing' section.
  if (publishing.Type() != YAML::NodeType::Map) return vars;

  for (std::string const name : {
           "api_short_name",
           "documentation_uri",
           "new_issue_uri",
       }) {
    auto node = publishing[name];
    if (node.Type() != YAML::NodeType::Scalar) continue;
    auto value = node.as<std::string>();
    if (value.empty()) continue;
    vars[name] = std::move(value);
  }
  // The YAML configuration includes a link to create new issues. If possible,
  // convert that to a link to list issues, which is what we want to generate.
  auto l = vars.find("new_issue_uri");
  if (l != vars.end()) {
    auto issue_tracker = l->second;
    auto const re = std::regex(
        R"re((https://issuetracker.google.com/issues).*[^a-z]component=([0-9]*).*)re");
    std::smatch match;
    if (std::regex_match(issue_tracker, match, re)) {
      issue_tracker =
          absl::StrCat(match[1].str(), "?q=componentid:", match[2].str(), "%20",
                       "status=open");
    }
    vars["issue_tracker"] = issue_tracker;
  }

  return vars;
}

std::string ServiceConfigYamlPath(
    std::string const& root, std::map<std::string, std::string> const& vars) {
  auto const name = vars.find("service_config_yaml_name");
  if (name == vars.end()) return {};
  return absl::StrCat(root, "/", name->second);
}

void GenerateMetadata(
    std::map<std::string, std::string> const& vars,
    std::string const& output_path,
    google::cloud::cpp::generator::ServiceConfiguration const& service,
    bool allow_placeholders) {
  auto const destination = [&]() {
    MakeDirectory(output_path);
    auto d = output_path + "/" + LibraryPath(service.product_path());
    MakeDirectory(d);
    auto l = vars.find("service_subdirectory");
    if (l == vars.end()) return d;
    if (l->second.empty()) return d;
    d += l->second;
    MakeDirectory(d);
    return d;
  }();

  nlohmann::json metadata{
      {"language", "cpp"},
      {"repo", "googleapis/google-cloud-cpp"},
      {"release_level", service.experimental() ? "preview" : "stable"},
      // In other languages this is the name of the package. In C++ there are
      // many package managers, and this seems to be the most common name.
      {"distribution_name", "google-cloud-cpp"},
      // This seems to be largely unused, but better to put a value.
      {"requires_billing", true},
      // Assume the library is automatically generated. For hand-crafted
      // libraries we will set `omit_repo_metadata: true` in
      // generator_config.textproto.
      {"library_type", "GAPIC_AUTO"},
  };
  auto library = vars.find("library");
  if (library == vars.end()) {
    GCP_LOG(WARNING) << "Cannot find field `library` in configuration vars for:"
                     << service.service_proto_path();
    return;
  }
  metadata["client_documentation"] =
      "https://cloud.google.com/cpp/docs/reference/" + library->second +
      "/latest";

  struct MapVars {
    std::string metadata_name;
    std::string var_name;
  } map_vars[] = {
      {"name_pretty", "title"},
      {"api_id", "nameInServiceConfig"},
      {"product_documentation", "documentation_uri"},
      {"issue_tracker", "issue_tracker"},
  };
  for (auto const& kv : map_vars) {
    auto const l = vars.find(kv.var_name);
    if (l == vars.end()) {
      // At the moment, too many proto directories lack a `publishing` section
      // in their YAML file.
      if (!allow_placeholders) return;
      metadata[kv.metadata_name] = "EDIT HERE: missing data";
      continue;
    }
    metadata[kv.metadata_name] = l->second;
  }
  std::vector<std::string> id_components =
      absl::StrSplit(metadata.value("api_id", ""), absl::MaxSplits('.', 1));
  if (id_components.empty()) return;
  metadata["api_shortname"] = std::string(id_components[0]);

  std::ofstream(destination + ".repo-metadata.json")
      << metadata.dump(4) << "\n";
}

void GenerateScaffold(
    std::map<std::string, std::string> const& vars,
    std::string const& scaffold_templates_path, std::string const& output_path,
    google::cloud::cpp::generator::ServiceConfiguration const& service) {
  using Generator = std::function<void(
      std::ostream&, std::map<std::string, std::string> const&)>;
  struct Destination {
    std::string name;
    Generator generator;
  } files[] = {
      {"README.md", GenerateReadme},
      {"BUILD.bazel", GenerateBuild},
      {"CMakeLists.txt", GenerateCMakeLists},
      {"doc/main.dox", GenerateDoxygenMainPage},
      {"doc/environment-variables.dox", GenerateDoxygenEnvironmentPage},
      {"doc/override-authentication.dox", GenerateOverrideAuthenticationPage},
      {"doc/override-endpoint.dox", GenerateOverrideEndpointPage},
      {"doc/override-retry-policies.dox", GenerateOverrideRetryPoliciesPage},
      {"doc/options.dox", GenerateDoxygenOptionsPage},
      {"quickstart/README.md", GenerateQuickstartReadme},
      {"quickstart/quickstart.cc", GenerateQuickstartSkeleton},
      {"quickstart/CMakeLists.txt", GenerateQuickstartCMake},
      {"quickstart/Makefile", GenerateQuickstartMakefile},
      {"quickstart/BUILD.bazel", GenerateQuickstartBuild},
      {"quickstart/.bazelrc", GenerateQuickstartBazelrc},
  };

  MakeDirectory(output_path + "/");
  auto const destination =
      output_path + "/" + LibraryPath(service.product_path());
  MakeDirectory(destination);
  MakeDirectory(destination + "doc/");
  MakeDirectory(destination + "quickstart/");
  for (auto const& f : files) {
    std::ofstream os(destination + f.name);
    f.generator(os, vars);
  }
  std::ifstream is(scaffold_templates_path + kWorkspaceTemplate);
  auto const contents = std::string{std::istreambuf_iterator<char>(is), {}};
  std::ofstream os(destination + "quickstart/WORKSPACE.bazel");
  GenerateQuickstartWorkspace(os, vars, contents);
}

void GenerateReadme(std::ostream& os,
                    std::map<std::string, std::string> const& variables) {
  auto constexpr kText1 = R"""(# $title$ C++ Client Library
$construction$
This directory contains an idiomatic C++ client library for the
[$title$][cloud-service-docs].

$description$

$status$ note that the Google Cloud C++ client
libraries do **not** follow [Semantic Versioning](https://semver.org/).

## Quickstart

The [quickstart/](quickstart/README.md) directory contains a minimal environment
to get started using this client library in a larger project. The following
"Hello World" program is used in this quickstart, and should give you a taste of
this library.

<!-- inject-quickstart-start -->
<!-- inject-quickstart-end -->

## More Information

* Official documentation about the [$title$][cloud-service-docs] service
* [Reference doxygen documentation][doxygen-link] for each release of this
  client library
* Detailed header comments in our [public `.h`][source-link] files

)""";

  auto constexpr kText2 =
      R"""([doxygen-link]: https://cloud.google.com/cpp/docs/reference/$library$/latest/
[source-link]: https://github.com/googleapis/google-cloud-cpp/tree/main/google/cloud/$library$
)""";
  google::protobuf::io::OstreamOutputStream output(&os);
  google::protobuf::io::Printer printer(&output, '$');
  printer.Print(
      variables,
      absl::StrCat(kText1, FormatCloudServiceDocsLink(variables), kText2));
}

void GenerateBuild(std::ostream& os,
                   std::map<std::string, std::string> const& variables) {
  auto constexpr kText = R"""(# Copyright $copyright_year$ Google LLC
#
# Licensed under the Apache License, Version 2.0 (the "License");
# you may not use this file except in compliance with the License.
# You may obtain a copy of the License at
#
#     https://www.apache.org/licenses/LICENSE-2.0
#
# Unless required by applicable law or agreed to in writing, software
# distributed under the License is distributed on an "AS IS" BASIS,
# WITHOUT WARRANTIES OR CONDITIONS OF ANY KIND, either express or implied.
# See the License for the specific language governing permissions and
# limitations under the License.

load("//bazel:gapic.bzl", "cc_gapic_library")

package(default_visibility = ["//visibility:private"])

licenses(["notice"])  # Apache 2.0

service_dirs = ["$service_subdirectory$"]

googleapis_deps = [
    "@googleapis//$directory$:$library$_cc_grpc",
]

cc_gapic_library(
    name = "$library$",
    googleapis_deps = googleapis_deps,
    service_dirs = service_dirs,
)
)""";
  google::protobuf::io::OstreamOutputStream output(&os);
  google::protobuf::io::Printer printer(&output, '$');
  printer.Print(variables, kText);
}

void GenerateCMakeLists(std::ostream& os,
                        std::map<std::string, std::string> const& variables) {
  auto constexpr kText = R"""(# ~~~
# Copyright $copyright_year$ Google LLC
#
# Licensed under the Apache License, Version 2.0 (the "License");
# you may not use this file except in compliance with the License.
# You may obtain a copy of the License at
#
#     https://www.apache.org/licenses/LICENSE-2.0
#
# Unless required by applicable law or agreed to in writing, software
# distributed under the License is distributed on an "AS IS" BASIS,
# WITHOUT WARRANTIES OR CONDITIONS OF ANY KIND, either express or implied.
# See the License for the specific language governing permissions and
# limitations under the License.
# ~~~

include(GoogleCloudCppLibrary)

google_cloud_cpp_add_gapic_library($library$ "$title$"$experimental$
    SERVICE_DIRS "$service_subdirectory$")

if (BUILD_TESTING AND GOOGLE_CLOUD_CPP_ENABLE_CXX_EXCEPTIONS)
    add_executable($library$_quickstart "quickstart/quickstart.cc")
    target_link_libraries($library$_quickstart
                          PRIVATE google-cloud-cpp::$library_prefix$$library$)
    google_cloud_cpp_add_common_options($library$_quickstart)
    add_test(
        NAME $library$_quickstart
        COMMAND cmake -P "$${PROJECT_SOURCE_DIR}/cmake/quickstart-runner.cmake"
                $$<TARGET_FILE:$library$_quickstart> GOOGLE_CLOUD_PROJECT
                GOOGLE_CLOUD_CPP_TEST_REGION # EDIT HERE
    )
    set_tests_properties($library$_quickstart
                         PROPERTIES LABELS "integration-test;quickstart")
endif ()
)""";
  google::protobuf::io::OstreamOutputStream output(&os);
  google::protobuf::io::Printer printer(&output, '$');
  printer.Print(variables, kText);
}

void GenerateDoxygenMainPage(
    std::ostream& os, std::map<std::string, std::string> const& variables) {
  auto constexpr kText1 = R"""(/*!

@mainpage $title$ C++ Client Library

An idiomatic C++ client library for the [$title$][cloud-service-docs].

$description$

$status$ note that the Google Cloud C++ client libraries do **not** follow
[Semantic Versioning](https://semver.org/).

@tableofcontents{HTML:2}

## Quickstart

The following shows the code that you'll run in the
`google/cloud/$library$/quickstart/` directory,
which should give you a taste of the $title$ C++ client library API.

@snippet quickstart.cc all

## Main classes

<!-- inject-client-list-start -->
<!-- inject-client-list-end -->

## More Information

- @ref common-error-handling - describes how the library reports errors.
- @ref $library$-override-endpoint - describes how to override the default
  endpoint.
- @ref $library$-override-authentication - describes how to change the
  authentication credentials used by the library.
- @ref $library$-override-retry - describes how to change the default retry
  policies.
- @ref $library$-env - describes environment variables that can configure the
  behavior of the library.

)""";

  auto constexpr kText2 = R"""(
*/
)""";
  google::protobuf::io::OstreamOutputStream output(&os);
  google::protobuf::io::Printer printer(&output, '$');
  printer.Print(
      variables,
      absl::StrCat(kText1, FormatCloudServiceDocsLink(variables), kText2));
}

void GenerateDoxygenEnvironmentPage(
    std::ostream& os, std::map<std::string, std::string> const& variables) {
  auto constexpr kText = R"""(/*!

@page $library$-env Environment Variables

A number of environment variables can be used to configure the behavior of
the library. There are also functions to configure this behavior in code. The
environment variables are convenient when troubleshooting problems.

@section $library$-env-endpoint Endpoint Overrides

<!-- inject-endpoint-env-vars-start -->
<!-- inject-endpoint-env-vars-end -->

@see google::cloud::EndpointOption

@section $library$-env-logging Logging

`GOOGLE_CLOUD_CPP_ENABLE_TRACING=rpc`: turns on tracing for most gRPC
calls. The library injects an additional Stub decorator that prints each gRPC
request and response.  Unless you have configured your own logging backend,
you should also set `GOOGLE_CLOUD_CPP_ENABLE_CLOG` to produce any output on
the program's console.

@see google::cloud::LoggingComponentsOption

`GOOGLE_CLOUD_CPP_TRACING_OPTIONS=...`: modifies the behavior of gRPC tracing,
including whether messages will be output on multiple lines, or whether
string/bytes fields will be truncated.

@see google::cloud::GrpcTracingOptionsOption

`GOOGLE_CLOUD_CPP_ENABLE_CLOG=yes`: turns on logging in the library, basically
the library always "logs" but the logging infrastructure has no backend to
actually print anything until the application sets a backend or they set this
environment variable.

@see google::cloud::LogBackend
@see google::cloud::LogSink

@section $library$-env-project Setting the Default Project

`GOOGLE_CLOUD_PROJECT=...`: is used in examples and integration tests to
configure the GCP project. This has no effect in the library.

*/
)""";
  google::protobuf::io::OstreamOutputStream output(&os);
  google::protobuf::io::Printer printer(&output, '$');
  printer.Print(variables, kText);
}

void GenerateOverrideAuthenticationPage(
    std::ostream& os, std::map<std::string, std::string> const& variables) {
  auto constexpr kText =
      R"""(/*!
@page $library$-override-authentication How to Override the Authentication Credentials

Unless otherwise configured, the client libraries use
[Application Default Credentials] to authenticate with Google Cloud Services.
While this works for most applications, in some cases you may need to override
this default. You can do so by providing the
[UnifiedCredentialsOption](@ref google::cloud::UnifiedCredentialsOption)
The following example shows how to explicitly load a service account key file:

<!-- inject-service-account-snippet-start -->
<!-- inject-service-account-snippet-end -->

Keep in mind that we chose this as an example because it is relatively easy to
understand. Consult the [Best practices for managing service account keys]
guide for more details.

@see @ref guac - for more information on the factory functions to create
`google::cloud::Credentials` objects.

[Best practices for managing service account keys]: https://cloud.google.com/iam/docs/best-practices-for-managing-service-account-keys
[Application Default Credentials]: https://cloud.google.com/docs/authentication#adc

*/

// <!-- inject-authentication-pages-start -->
// <!-- inject-authentication-pages-end -->
)""";
  google::protobuf::io::OstreamOutputStream output(&os);
  google::protobuf::io::Printer printer(&output, '$');
  printer.Print(variables, kText);
}

void GenerateOverrideEndpointPage(
    std::ostream& os, std::map<std::string, std::string> const& variables) {
  auto constexpr kText = R"""(/*!
@page $library$-override-endpoint How to Override the Default Endpoint

In some cases, you may need to override the default endpoint used by the client
library. Use the
[EndpointOption](@ref google::cloud::EndpointOption) when initializing the
client library to change this default.

<!-- inject-endpoint-snippet-start -->
<!-- inject-endpoint-snippet-end -->

*/

// <!-- inject-endpoint-pages-start -->
// <!-- inject-endpoint-pages-end -->
)""";
  google::protobuf::io::OstreamOutputStream output(&os);
  google::protobuf::io::Printer printer(&output, '$');
  printer.Print(variables, kText);
}

void GenerateOverrideRetryPoliciesPage(
    std::ostream& os, std::map<std::string, std::string> const& variables) {
  auto constexpr kText = R"""(/*!
@page $library$-override-retry Override Retry, Backoff, and Idempotency Policies

When it is safe to do so, the library automatically retries requests that fail
due to a transient error. The library then uses [exponential backoff] to backoff
before trying again. Which operations are considered safe to retry, which
errors are treated as transient failures, the details of the exponential backoff
algorithm, and for how long the library retries are all configurable via
policies.

This document provides examples showing how to override the default policies.

The policies can be set when the `*Connection` object is created. The library
provides default policies for any policy that is not set. The application can
also override some (or all) policies when the `*Client` object is created. This
can be useful if multiple `*Client` objects share the same `*Connection` object,
but you want different retry behavior in some of the clients. Finally, the
application can override some retry policies when calling a specific member
function.

The library uses three different options to control the retry loop. The options
have per-client names.

@section $library$-override-retry-retry-policy Configuring the transient errors and retry duration

The `*RetryPolicyOption` controls:

- Which errors are to be treated as transient errors.
- How long the library will keep retrying transient errors.

You can provide your own class for this option. The library also provides two
built-in policies:

- `*LimitedErrorCountRetryPolicy`: stops retrying after a specified number
  of transient errors.
- `*LimitedTimeRetryPolicy`: stops retrying after a specified time.

Note that a library may have more than one version of these classes. Their name
match the `*Client` and `*Connection` object they are intended to be used
with. Some `*Client` objects treat different error codes as transient errors.
In most cases, only [kUnavailable](@ref google::cloud::StatusCode) is treated
as a transient error.

@section $library$-override-retry-backoff-policy Controlling the backoff algorithm

The `*BackoffPolicyOption` controls how long the client library will wait
before retrying a request that failed with a transient error. You can provide
your own class for this option.

The only built-in backoff policy is
[`ExponentialBackoffPolicy`](@ref google::cloud::ExponentialBackoffPolicy).
This class implements a truncated exponential backoff algorithm, with jitter.
In summary, it doubles the current backoff time after each failure. The actual
backoff time for an RPC is chosen at random, but never exceeds the current
backoff. The current backoff is doubled after each failure, but never exceeds
(or is "truncated") if it reaches a prescribed maximum.

@section $library$-override-retry-idempotency-policy Controlling which operations are retryable

The `*IdempotencyPolicyOption` controls which requests are retryable, as some
requests are never safe to retry.

Only one built-in idempotency policy is provided by the library. The name
matches the name of the client it is intended for. For example, `FooBarClient`
will use `FooBarIdempotencyPolicy`. This policy is very conservative.

@section $library$-override-retry-example Example

<!-- inject-retry-snippet-start -->
<!-- inject-retry-snippet-end -->

@section $library$-override-retry-more-information More Information

@see google::cloud::Options
@see google::cloud::BackoffPolicy
@see google::cloud::ExponentialBackoffPolicy

[exponential backoff]: https://en.wikipedia.org/wiki/Exponential_backoff

*/

// <!-- inject-retry-pages-start -->
// <!-- inject-retry-pages-end -->
)""";
  google::protobuf::io::OstreamOutputStream output(&os);
  google::protobuf::io::Printer printer(&output, '$');
  printer.Print(variables, kText);
}

void GenerateDoxygenOptionsPage(
    std::ostream& os, std::map<std::string, std::string> const& variables) {
  auto constexpr kText = R"""(/*!
@defgroup $product_options_page$ $title$ Configuration Options

This library uses the same mechanism (`google::cloud::Options`) and the common
[options](@ref options) as all other C++ client libraries for its configuration.
Some `*Option` classes, which are only used in this library, are documented in
this page.

@see @ref options - for an overview of client library configuration.
*/
)""";
  google::protobuf::io::OstreamOutputStream output(&os);
  google::protobuf::io::Printer printer(&output, '$');
  printer.Print(variables, kText);
}

void GenerateQuickstartReadme(
    std::ostream& os, std::map<std::string, std::string> const& variables) {
  auto constexpr kText =
      R"""(# HOWTO: using the $title$ C++ client in your project

This directory contains small examples showing how to use the $title$ C++
client library in your own project. These instructions assume that you have
some experience as a C++ developer and that you have a working C++ toolchain
(compiler, linker, etc.) installed on your platform.

- Packaging maintainers or developers who prefer to install the library in a
  fixed directory (such as `/usr/local` or `/opt`) should consult the
  [packaging guide](/doc/packaging.md).
- Developers who prefer using a package manager such as
  [vcpkg](https://vcpkg.io), or [Conda](https://conda.io), should follow the
  instructions for their package manager.
- Developers wanting to use the libraries as part of a larger CMake or Bazel
  project should consult the current document. Note that there are similar
  documents for each library in their corresponding directories.
- Developers wanting to compile the library just to run some examples or
  tests should consult the
  [building and installing](/README.md#building-and-installing) section of the
  top-level README file.
- Contributors and developers to `google-cloud-cpp` should consult the guide to
  [set up a development workstation][howto-setup-dev-workstation].

[howto-setup-dev-workstation]: /doc/contributor/howto-guide-setup-development-workstation.md

## Before you begin

To run the quickstart examples you will need a working Google Cloud Platform
(GCP) project.

## Configuring authentication for the C++ Client Library

Like most Google Cloud Platform (GCP) services, $title$ requires that
your application authenticates with the service before accessing any data. If
you are not familiar with GCP authentication please take this opportunity to
review the [Authentication methods at Google][authentication-quickstart].

## Using with Bazel

> :warning: If you are using Windows or macOS there are additional instructions
> at the end of this document.

1. Install Bazel using [the instructions][bazel-install] from the `bazel.build`
   website.

1. Compile this example using Bazel:

   ```bash
   cd $$HOME/google-cloud-cpp/google/cloud/$library$/quickstart
   bazel build ...
   ```

   Note that Bazel automatically downloads and compiles all dependencies of the
   project. As it is often the case with C++ libraries, compiling these
   dependencies may take several minutes.

1. Run the example, changing the placeholder(s) to appropriate values:

   ```bash
   bazel run :quickstart -- [...]
   ```

## Using with CMake

> :warning: If you are using Windows or macOS there are additional instructions
> at the end of this document.

1. Install CMake. The package managers for most Linux distributions include a
   package for CMake. Likewise, you can install CMake on Windows using a package
   manager such as [chocolatey][choco-cmake-link], and on macOS using
   [homebrew][homebrew-cmake-link]. You can also obtain the software directly
   from the [cmake.org](https://cmake.org/download/).

1. Install the dependencies with your favorite tools. As an example, if you use
   [vcpkg](https://github.com/Microsoft/vcpkg.git):

   ```bash
   cd $$HOME/vcpkg
   ./vcpkg install google-cloud-cpp[core,$library$]
   ```

   Note that, as it is often the case with C++ libraries, compiling these
   dependencies may take several minutes.

1. Configure CMake, if necessary, configure the directory where you installed
   the dependencies:

   ```bash
   cd $$HOME/google-cloud-cpp/google/cloud/$library$/quickstart
   cmake -S . -B .build -DCMAKE_TOOLCHAIN_FILE=$$HOME/vcpkg/scripts/buildsystems/vcpkg.cmake
   cmake --build .build
   ```

1. Run the example, changing the placeholder(s) to appropriate values:

   ```bash
   .build/quickstart [...]
   ```

## Platform Specific Notes

### macOS

gRPC [requires][grpc-roots-pem-bug] an environment variable to configure the
trust store for SSL certificates, you can download and configure this using:

```bash
curl -Lo roots.pem https://pki.google.com/roots.pem
export GRPC_DEFAULT_SSL_ROOTS_FILE_PATH="$$PWD/roots.pem"
```

### Windows

Bazel tends to create very long file names and paths. You may need to use a
short directory to store the build output, such as `c:\b`, and instruct Bazel
to use it via:

```shell
bazel --output_user_root=c:\b build ...
```

gRPC [requires][grpc-roots-pem-bug] an environment variable to configure the
trust store for SSL certificates, you can download and configure this using:

```console
@powershell -NoProfile -ExecutionPolicy unrestricted -Command ^
    (new-object System.Net.WebClient).Downloadfile( ^
        'https://pki.google.com/roots.pem', 'roots.pem')
set GRPC_DEFAULT_SSL_ROOTS_FILE_PATH=%cd%\roots.pem
```

[bazel-install]: https://docs.bazel.build/versions/main/install.html
[grpc-roots-pem-bug]: https://github.com/grpc/grpc/issues/16571
[choco-cmake-link]: https://chocolatey.org/packages/cmake
[homebrew-cmake-link]: https://formulae.brew.sh/formula/cmake
[cmake-download-link]: https://cmake.org/download/
[authentication-quickstart]: https://cloud.google.com/docs/authentication/client-libraries 'Authenticate for using client libraries'
)""";
  google::protobuf::io::OstreamOutputStream output(&os);
  google::protobuf::io::Printer printer(&output, '$');
  printer.Print(variables, kText);
}

void GenerateQuickstartSkeleton(
    std::ostream& os, std::map<std::string, std::string> const& variables) {
  auto constexpr kText = R"""(// Copyright $copyright_year$ Google LLC
//
// Licensed under the Apache License, Version 2.0 (the "License");
// you may not use this file except in compliance with the License.
// You may obtain a copy of the License at
//
// https://www.apache.org/licenses/LICENSE-2.0
//
// Unless required by applicable law or agreed to in writing, software
// distributed under the License is distributed on an "AS IS" BASIS,
// WITHOUT WARRANTIES OR CONDITIONS OF ANY KIND, either express or implied.
// See the License for the specific language governing permissions and
// limitations under the License.

//! [all]
#include "google/cloud/$library$/$service_subdirectory$ EDIT HERE _client.h"
#include "google/cloud/location.h"
#include <iostream>

int main(int argc, char* argv[]) try {
  if (argc != 3) {
    std::cerr << "Usage: " << argv[0] << " project-id location-id\n";
    return 1;
  }

  auto const location = google::cloud::Location(argv[1], argv[2]);

  namespace $library$ = ::google::cloud::$product_namespace$;
  auto client = $library$::ServiceClient(
      $library$::MakeServiceConnection());  // EDIT HERE

  for (auto r : client.List/*EDIT HERE*/(location.FullName())) {
    if (!r) throw std::move(r).status();
    std::cout << r->DebugString() << "\n";
  }

  return 0;
} catch (google::cloud::Status const& status) {
  std::cerr << "google::cloud::Status thrown: " << status << "\n";
  return 1;
}
//! [all]
)""";
  google::protobuf::io::OstreamOutputStream output(&os);
  google::protobuf::io::Printer printer(&output, '$');
  printer.Print(variables, kText);
}

void GenerateQuickstartCMake(
    std::ostream& os, std::map<std::string, std::string> const& variables) {
  auto constexpr kText = R"""(# Copyright $copyright_year$ Google LLC
#
# Licensed under the Apache License, Version 2.0 (the "License"); you may not
# use this file except in compliance with the License. You may obtain a copy of
# the License at
#
# https://www.apache.org/licenses/LICENSE-2.0
#
# Unless required by applicable law or agreed to in writing, software
# distributed under the License is distributed on an "AS IS" BASIS, WITHOUT
# WARRANTIES OR CONDITIONS OF ANY KIND, either express or implied. See the
# License for the specific language governing permissions and limitations under
# the License.

# This file shows how to use the $title$ C++ client library from a larger
# CMake project.

cmake_minimum_required(VERSION 3.10...3.24)
project(google-cloud-cpp-$library$-quickstart CXX)

find_package(google_cloud_cpp_$library$ REQUIRED)

# MSVC requires some additional code to select the correct runtime library
if (VCPKG_TARGET_TRIPLET MATCHES "-static$$")
    set(CMAKE_MSVC_RUNTIME_LIBRARY "MultiThreaded$$<$$<CONFIG:Debug>:Debug>")
else ()
    set(CMAKE_MSVC_RUNTIME_LIBRARY "MultiThreaded$$<$$<CONFIG:Debug>:Debug>DLL")
endif ()

# Define your targets.
add_executable(quickstart quickstart.cc)
target_link_libraries(quickstart google-cloud-cpp::$library_prefix$$library$)
)""";
  google::protobuf::io::OstreamOutputStream output(&os);
  google::protobuf::io::Printer printer(&output, '$');
  printer.Print(variables, kText);
}

void GenerateQuickstartMakefile(
    std::ostream& os, std::map<std::string, std::string> const& variables) {
  auto constexpr kText = R"""(# Copyright $copyright_year$ Google LLC
#
# Licensed under the Apache License, Version 2.0 (the "License");
# you may not use this file except in compliance with the License.
# You may obtain a copy of the License at
#
#     https://www.apache.org/licenses/LICENSE-2.0
#
# Unless required by applicable law or agreed to in writing, software
# distributed under the License is distributed on an "AS IS" BASIS,
# WITHOUT WARRANTIES OR CONDITIONS OF ANY KIND, either express or implied.
# See the License for the specific language governing permissions and
# limitations under the License.

# This is a minimal Makefile to show how to use the $title$ C++ client
# for developers who use make(1) as their build system.

# The CXX, CXXFLAGS and CXXLD variables are hard-coded. These values work for
# our tests, but applications would typically make them configurable parameters.
CXX=g++
CXXFLAGS=
CXXLD=$$(CXX)
BIN=.

all: $$(BIN)/quickstart

# Configuration variables to compile and link against the $title$ C++
# client library.
CLIENT_MODULE     := google_cloud_cpp_$library$
CLIENT_CXXFLAGS   := $$(shell pkg-config $$(CLIENT_MODULE) --cflags)
CLIENT_CXXLDFLAGS := $$(shell pkg-config $$(CLIENT_MODULE) --libs-only-L)
CLIENT_LIBS       := $$(shell pkg-config $$(CLIENT_MODULE) --libs-only-l)

$$(BIN)/quickstart: quickstart.cc
)""";
  std::string format = kText;
  format += "\t";
  format +=
      R"""($$(CXXLD) $$(CXXFLAGS) $$(CLIENT_CXXFLAGS) $$(CLIENT_CXXLDFLAGS) -o $$@ $$^ $$(CLIENT_LIBS)
)""";
  google::protobuf::io::OstreamOutputStream output(&os);
  google::protobuf::io::Printer printer(&output, '$');
  printer.Print(variables, format);
}

void GenerateQuickstartWorkspace(
    std::ostream& os, std::map<std::string, std::string> const& variables,
    std::string const& contents) {
  google::protobuf::io::OstreamOutputStream output(&os);
  google::protobuf::io::Printer printer(&output, '$');
  printer.Print(variables, contents);
}

void GenerateQuickstartBuild(
    std::ostream& os, std::map<std::string, std::string> const& variables) {
  auto constexpr kText = R"""(# Copyright $copyright_year$ Google LLC
#
# Licensed under the Apache License, Version 2.0 (the "License");
# you may not use this file except in compliance with the License.
# You may obtain a copy of the License at
#
#     https://www.apache.org/licenses/LICENSE-2.0
#
# Unless required by applicable law or agreed to in writing, software
# distributed under the License is distributed on an "AS IS" BASIS,
# WITHOUT WARRANTIES OR CONDITIONS OF ANY KIND, either express or implied.
# See the License for the specific language governing permissions and
# limitations under the License.

licenses(["notice"])  # Apache 2.0

cc_binary(
    name = "quickstart",
    srcs = [
        "quickstart.cc",
    ],
    deps = [
        "@google_cloud_cpp//:$library_prefix$$library$",
    ],
)
)""";
  google::protobuf::io::OstreamOutputStream output(&os);
  google::protobuf::io::Printer printer(&output, '$');
  printer.Print(variables, kText);
}

void GenerateQuickstartBazelrc(
    std::ostream& os, std::map<std::string, std::string> const& variables) {
  auto constexpr kText = R"""(# Copyright $copyright_year$ Google LLC
#
# Licensed under the Apache License, Version 2.0 (the "License");
# you may not use this file except in compliance with the License.
# You may obtain a copy of the License at
#
#     https://www.apache.org/licenses/LICENSE-2.0
#
# Unless required by applicable law or agreed to in writing, software
# distributed under the License is distributed on an "AS IS" BASIS,
# WITHOUT WARRANTIES OR CONDITIONS OF ANY KIND, either express or implied.
# See the License for the specific language governing permissions and
# limitations under the License.

# Use host-OS-specific config lines from bazelrc files.
build --enable_platform_specific_config=true

# The project requires C++ >= 14. By default Bazel adds `-std=c++0x` which
# disables C++14 features, even if the compilers defaults to C++ >= 14
build:linux --cxxopt=-std=c++14
build:macos --cxxopt=-std=c++14
# Protobuf and gRPC require (or soon will require) C++14 to compile the "host"
# targets, such as protoc and the grpc plugin.
build:linux --host_cxxopt=-std=c++14
build:macos --host_cxxopt=-std=c++14

# Do not create the convenience links. They are inconvenient when the build
# runs inside a docker image or if one builds a quickstart and then builds
# the project separately.
build --experimental_convenience_symlinks=ignore
)""";
  google::protobuf::io::OstreamOutputStream output(&os);
  google::protobuf::io::Printer printer(&output, '$');
  printer.Print(variables, kText);
}

}  // namespace generator_internal
}  // namespace cloud
}  // namespace google<|MERGE_RESOLUTION|>--- conflicted
+++ resolved
@@ -122,60 +122,12 @@
   return LibraryName(service.product_path());
 }
 
-<<<<<<< HEAD
-nlohmann::json LoadApiIndex(std::string const& googleapis_path) {
-  std::cout << __func__ << ": googleapis_path=" << googleapis_path << "\n";
-  auto const api_index_path = googleapis_path + "/" + kApiIndexFilename;
-  auto status = google::cloud::internal::status(api_index_path);
-  if (!exists(status)) {
-    GCP_LOG(WARNING) << "Cannot find API index file (" << api_index_path << ")";
-    return nlohmann::json::value_t();
-  }
-  std::ifstream is(api_index_path);
-  auto index = nlohmann::json::parse(is, nullptr, false);
-  if (index.is_null()) {
-    GCP_LOG(WARNING) << "Cannot parse API index file (" << api_index_path
-                     << ")";
-    return nlohmann::json{{"apis", std::vector<nlohmann::json>{}}};
-  }
-  if (!index.contains("apis")) {
-    GCP_LOG(WARNING) << "Missing `apis` field in API index file ("
-                     << api_index_path << ")";
-    return nlohmann::json{{"apis", std::vector<nlohmann::json>{}}};
-  }
-  return index;
-}
-
-=======
->>>>>>> f2d6eb92
 std::map<std::string, std::string> ScaffoldVars(
     std::string const& yaml_root,
     google::cloud::cpp::generator::ServiceConfiguration const& service,
     bool experimental) {
   std::map<std::string, std::string> vars;
-<<<<<<< HEAD
-  if (!index.is_null()) {
-    for (auto const& api : index["apis"]) {
-      if (!api.contains("directory")) continue;
-      auto const directory = api["directory"].get<std::string>() + "/";
-      if (!absl::StartsWith(service.service_proto_path(), directory)) continue;
-      vars.emplace("id", api.value("id", ""));
-      vars.emplace("title", api.value("title", ""));
-      vars.emplace("description", api.value("description", ""));
-      vars.emplace("directory", api.value("directory", ""));
-      vars.emplace("service_config_yaml_name",
-                   absl::StrCat(api.value("directory", ""), "/",
-                                api.value("configFile", "")));
-      vars.emplace("nameInServiceConfig", api.value("nameInServiceConfig", ""));
-    }
-  }
-  if (!service.override_service_config_yaml_name().empty()) {
-    vars.emplace("service_config_yaml_name",
-                 service.override_service_config_yaml_name());
-  }
-=======
-
->>>>>>> f2d6eb92
+
   auto const library = LibraryName(service.product_path());
   vars["copyright_year"] = service.initial_copyright_year();
   vars["library"] = library;
