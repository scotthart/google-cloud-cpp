--- conflicted
+++ resolved
@@ -77,21 +77,12 @@
         "@abseil-cpp//absl/algorithm:container",
         "@abseil-cpp//absl/strings",
         "@abseil-cpp//absl/time",
-<<<<<<< HEAD
-        "@com_github_curl_curl//:curl",
-        "@com_github_google_crc32c//:crc32c",
-        "@com_github_grpc_grpc//:grpc++",
-        "@com_github_nlohmann_json//:json",
-        "@com_google_googleapis//google/storage/v2:storage_cc_grpc",
-        "@com_google_googleapis//google/storage/v2:storage_cc_proto",
-=======
         "@crc32c",
         "@curl",
         "@googleapis//google/storage/v2:storage_cc_grpc",
         "@googleapis//google/storage/v2:storage_cc_proto",
         "@grpc//:grpc++",
         "@nlohmann_json//:json",
->>>>>>> f2d6eb92
     ] + select({
         ":grpc_metrics_enabled": [
             "//:opentelemetry",
@@ -155,15 +146,9 @@
         "@abseil-cpp//absl/time",
         "@abseil-cpp//absl/types:span",
         "@abseil-cpp//absl/types:variant",
-<<<<<<< HEAD
-        "@com_github_curl_curl//:curl",
-        "@com_github_google_crc32c//:crc32c",
-        "@com_github_nlohmann_json//:json",
-=======
         "@crc32c",
         "@curl",
         "@nlohmann_json//:json",
->>>>>>> f2d6eb92
     ] + select({
         "@platforms//os:windows": [],
         "//conditions:default": [
