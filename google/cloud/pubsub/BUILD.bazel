--- conflicted
+++ resolved
@@ -105,10 +105,6 @@
         "//google/cloud/testing_util:google_cloud_cpp_testing_grpc_private",
         "//google/cloud/testing_util:google_cloud_cpp_testing_private",
         "@abseil-cpp//absl/strings:str_format",
-<<<<<<< HEAD
-        "@com_google_googletest//:gtest_main",
-=======
         "@googletest//:gtest_main",
->>>>>>> f2d6eb92
     ],
 ) for test in pubsub_client_unit_tests]