# Copyright 2024 Google LLC
#
# Licensed under the Apache License, Version 2.0 (the "License");
# you may not use this file except in compliance with the License.
# You may obtain a copy of the License at
#
#     https://www.apache.org/licenses/LICENSE-2.0
#
# Unless required by applicable law or agreed to in writing, software
# distributed under the License is distributed on an "AS IS" BASIS,
# WITHOUT WARRANTIES OR CONDITIONS OF ANY KIND, either express or implied.
# See the License for the specific language governing permissions and
# limitations under the License.

"""Idiomatic C++ client libraries for Google Cloud Platform."""

module(
    name = "google_cloud_cpp",
<<<<<<< HEAD
    version = "3.0.0-rc1",  # Updated by CMake
    compatibility_level = 3,  # Updated by CMake
=======
    version = "2.44.0-rc",  # Updated by CMake
    compatibility_level = 2,  # Updated by CMake
>>>>>>> 81b496fd
)

bazel_dep(name = "platforms", version = "1.0.0")
bazel_dep(name = "bazel_skylib", version = "1.8.2")
bazel_dep(name = "rules_cc", version = "0.1.4")
bazel_dep(name = "abseil-cpp", version = "20250127.1")

# For backwards compatibility with WORKSPACE.
# The name "com_google_protobuf" is internally used by @bazel_tools,
# a native repository we cannot override.
# See https://github.com/googleapis/google-cloud-cpp/issues/15393
bazel_dep(name = "protobuf", version = "31.1", repo_name = "com_google_protobuf")
bazel_dep(name = "boringssl", version = "0.0.0-20230215-5c22014")
bazel_dep(name = "nlohmann_json", version = "3.11.3")
bazel_dep(name = "curl", version = "8.8.0.bcr.3")
bazel_dep(name = "crc32c", version = "1.1.0")
bazel_dep(name = "opentelemetry-cpp", version = "1.19.0")
bazel_dep(name = "rules_proto", version = "7.1.0")
<<<<<<< HEAD
bazel_dep(name = "rules_python", version = "1.5.1")
bazel_dep(name = "rules_apple", version = "3.16.0")
bazel_dep(name = "googletest", version = "1.15.2")
=======
bazel_dep(name = "rules_python", version = "1.6.3")
>>>>>>> 81b496fd

bazel_dep(name = "google_benchmark", version = "1.9.2", dev_dependency = True, repo_name = "com_google_benchmark")
bazel_dep(name = "yaml-cpp", version = "0.8.0", dev_dependency = True, repo_name = "com_github_jbeder_yaml_cpp")
bazel_dep(name = "pugixml", version = "1.15", dev_dependency = True, repo_name = "com_github_zeux_pugixml")

# Our `curl.BUILD` file uses these.
bazel_dep(name = "zlib", version = "1.3.1.bcr.7")
bazel_dep(name = "c-ares", version = "1.19.1.bcr.1", repo_name = "com_github_cares_cares")

# Pin this to fix a break in bazel/deps-cache.py
bazel_dep(name = "protoc-gen-validate", version = "1.2.1.bcr.1", dev_dependency = True, repo_name = "com_envoyproxy_protoc_gen_validate")

python = use_extension("@rules_python//python/extensions:python.bzl", "python")
python.toolchain(
    ignore_root_user_error = True,
    python_version = "3.11",
)

<<<<<<< HEAD
bazel_dep(name = "grpc", version = "1.72.0")
bazel_dep(name = "googleapis", version = "0.0.0-20250730-f6801ce4")
bazel_dep(name = "googleapis-cc", version = "1.0.0")
bazel_dep(name = "googleapis-grpc-cc", version = "1.0.0")
=======
bazel_dep(name = "googleapis", version = "0.0.0", repo_name = "com_google_googleapis")
archive_override(
    module_name = "googleapis",
    integrity = "sha256-19J02RR+UvY5cqIGTGDPLmMGa2VaJG9+DQJ0Xkn8HTs=",
    patch_strip = 1,
    patches = ["//bazel:googleapis.modules.patch"],
    strip_prefix = "googleapis-659ea6e98acc7d58661ce2aa7b4cf76a7ef3fd42",
    urls = [
        "https://github.com/googleapis/googleapis/archive/659ea6e98acc7d58661ce2aa7b4cf76a7ef3fd42.tar.gz",
    ],
)

switched_rules = use_extension("@com_google_googleapis//:extensions.bzl", "switched_rules")
switched_rules.use_languages(
    cc = True,
    grpc = True,
)
use_repo(switched_rules, "com_google_googleapis_imports")
>>>>>>> 81b496fd
<|MERGE_RESOLUTION|>--- conflicted
+++ resolved
@@ -16,13 +16,8 @@
 
 module(
     name = "google_cloud_cpp",
-<<<<<<< HEAD
     version = "3.0.0-rc1",  # Updated by CMake
     compatibility_level = 3,  # Updated by CMake
-=======
-    version = "2.44.0-rc",  # Updated by CMake
-    compatibility_level = 2,  # Updated by CMake
->>>>>>> 81b496fd
 )
 
 bazel_dep(name = "platforms", version = "1.0.0")
@@ -41,13 +36,9 @@
 bazel_dep(name = "crc32c", version = "1.1.0")
 bazel_dep(name = "opentelemetry-cpp", version = "1.19.0")
 bazel_dep(name = "rules_proto", version = "7.1.0")
-<<<<<<< HEAD
-bazel_dep(name = "rules_python", version = "1.5.1")
+bazel_dep(name = "rules_python", version = "1.6.3")
 bazel_dep(name = "rules_apple", version = "3.16.0")
 bazel_dep(name = "googletest", version = "1.15.2")
-=======
-bazel_dep(name = "rules_python", version = "1.6.3")
->>>>>>> 81b496fd
 
 bazel_dep(name = "google_benchmark", version = "1.9.2", dev_dependency = True, repo_name = "com_google_benchmark")
 bazel_dep(name = "yaml-cpp", version = "0.8.0", dev_dependency = True, repo_name = "com_github_jbeder_yaml_cpp")
@@ -66,28 +57,7 @@
     python_version = "3.11",
 )
 
-<<<<<<< HEAD
 bazel_dep(name = "grpc", version = "1.72.0")
-bazel_dep(name = "googleapis", version = "0.0.0-20250730-f6801ce4")
+bazel_dep(name = "googleapis", version = "0.0.0-20251111-659ea6e9")
 bazel_dep(name = "googleapis-cc", version = "1.0.0")
-bazel_dep(name = "googleapis-grpc-cc", version = "1.0.0")
-=======
-bazel_dep(name = "googleapis", version = "0.0.0", repo_name = "com_google_googleapis")
-archive_override(
-    module_name = "googleapis",
-    integrity = "sha256-19J02RR+UvY5cqIGTGDPLmMGa2VaJG9+DQJ0Xkn8HTs=",
-    patch_strip = 1,
-    patches = ["//bazel:googleapis.modules.patch"],
-    strip_prefix = "googleapis-659ea6e98acc7d58661ce2aa7b4cf76a7ef3fd42",
-    urls = [
-        "https://github.com/googleapis/googleapis/archive/659ea6e98acc7d58661ce2aa7b4cf76a7ef3fd42.tar.gz",
-    ],
-)
-
-switched_rules = use_extension("@com_google_googleapis//:extensions.bzl", "switched_rules")
-switched_rules.use_languages(
-    cc = True,
-    grpc = True,
-)
-use_repo(switched_rules, "com_google_googleapis_imports")
->>>>>>> 81b496fd
+bazel_dep(name = "googleapis-grpc-cc", version = "1.0.0")