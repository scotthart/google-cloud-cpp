--- conflicted
+++ resolved
@@ -55,21 +55,12 @@
 bazel_dep(name = "googleapis", version = "0.0.0", repo_name = "com_google_googleapis")
 archive_override(
     module_name = "googleapis",
-<<<<<<< HEAD
-    integrity = "sha256-KnunCHPK1T8u8SUxAAU122G6qmfxADIfA4ZU+fNWXjY=",
-    patch_strip = 1,
-    patches = ["//bazel:googleapis.modules.patch"],
-    strip_prefix = "googleapis-53ca65d540dd1a7cb4746687daa87208dc9ea437",
-    urls = [
-        "https://github.com/googleapis/googleapis/archive/53ca65d540dd1a7cb4746687daa87208dc9ea437.tar.gz",
-=======
     integrity = "sha256-JCozkYx9qAy9czZKqUg8XafJsMWa0M4Sshx03A+i5GM=",
     patch_strip = 1,
     patches = ["//bazel:googleapis.modules.patch"],
     strip_prefix = "googleapis-a56cbf3b6f40c71594fe0cc059179c68a9f6f3cb",
     urls = [
         "https://github.com/googleapis/googleapis/archive/a56cbf3b6f40c71594fe0cc059179c68a9f6f3cb.tar.gz",
->>>>>>> 02680fbb
     ],
 )
 
