# Copyright 2018 Google LLC
#
# Licensed under the Apache License, Version 2.0 (the "License");
# you may not use this file except in compliance with the License.
# You may obtain a copy of the License at
#
#     https://www.apache.org/licenses/LICENSE-2.0
#
# Unless required by applicable law or agreed to in writing, software
# distributed under the License is distributed on an "AS IS" BASIS,
# WITHOUT WARRANTIES OR CONDITIONS OF ANY KIND, either express or implied.
# See the License for the specific language governing permissions and
# limitations under the License.

"""Load dependencies needed to use the google-cloud-cpp libraries."""

load("@bazel_tools//tools/build_defs/repo:http.bzl", "http_archive")
load("@bazel_tools//tools/build_defs/repo:utils.bzl", "maybe")

def gl_cpp_workspace0(name = None):
    """Loads dependencies need to compile the google-cloud-cpp libraries.

    Application developers can call this function from their WORKSPACE file
    to obtain all the necessary dependencies for google-cloud-cpp, including
    gRPC and its dependencies. This function only loads dependencies that
    have not been previously loaded, allowing application developers to
    override the version of the dependencies they want to use.

    Note that some dependencies have their own `*_deps()` function. These
    functions can only be called after load()-ing the right .bzl file. Bazel
    does not permit interleaving load() and function calls in the same function
    or even the same `.bzl` file. Only the project's `WORKSPACE` file can
    interleave these calls.

    To workaround this limitation in Bazel we offer a series of helpers that can
    be loaded and called in sequence:

    ```
    http_archive(name = "google_cloud_cpp", ...)
    load("@google_cloud_cpp//bazel:workspace0.bzl", "gl_cpp_workspace0")
    gl_cpp_workspace0()
    load("@google_cloud_cpp//bazel:workspace1.bzl", "gl_cpp_workspace1")
    gl_cpp_workspace1()
    load("@google_cloud_cpp//bazel:workspace2.bzl", "gl_cpp_workspace2")
    gl_cpp_workspace2()
    load("@google_cloud_cpp//bazel:workspace3.bzl", "gl_cpp_workspace3")
    gl_cpp_workspace3()
    load("@google_cloud_cpp//bazel:workspace4.bzl", "gl_cpp_workspace4")
    gl_cpp_workspace4()
    load("@google_cloud_cpp//bazel:workspace5.bzl", "gl_cpp_workspace5")
    gl_cpp_workspace5()
    ```

    Args:
        name: Unused. It is conventional to provide a `name` argument to all
            workspace functions.
    """

    # Load platforms, we use it directly
    maybe(
        http_archive,
        name = "platforms",
        urls = [
            "https://github.com/bazelbuild/platforms/releases/download/0.0.11/platforms-0.0.11.tar.gz",
        ],
        sha256 = "29742e87275809b5e598dc2f04d86960cc7a55b3067d97221c9abbc9926bff0f",
    )

    # Load rules_cc, used by googletest
    maybe(
        http_archive,
        name = "rules_cc",
        urls = [
            "https://github.com/bazelbuild/rules_cc/releases/download/0.1.1/rules_cc-0.1.1.tar.gz",
        ],
        sha256 = "712d77868b3152dd618c4d64faaddefcc5965f90f5de6e6dd1d5ddcd0be82d42",
        strip_prefix = "rules_cc-0.1.1",
    )

    maybe(
        http_archive,
        name = "com_envoyproxy_protoc_gen_validate",
        urls = [
            "https://github.com/bufbuild/protoc-gen-validate/archive/v1.2.1.tar.gz",
        ],
        strip_prefix = "protoc-gen-validate-1.2.1",
    )

    # protobuf requires this
    maybe(
        http_archive,
        name = "bazel_skylib",
        sha256 = "bc283cdfcd526a52c3201279cda4bc298652efa898b10b4db0837dc51652756f",
        urls = [
            "https://mirror.bazel.build/github.com/bazelbuild/bazel-skylib/releases/download/1.7.1/bazel-skylib-1.7.1.tar.gz",
            "https://github.com/bazelbuild/bazel-skylib/releases/download/1.7.1/bazel-skylib-1.7.1.tar.gz",
        ],
    )

    # The version of `rules_apple` loaded by gRPC is too old for Bazel 7.
    maybe(
        http_archive,
        name = "build_bazel_rules_apple",
        urls = [
            "https://github.com/bazelbuild/rules_apple/releases/download/3.20.1/rules_apple.3.20.1.tar.gz",
        ],
        sha256 = "73ad768dfe824c736d0a8a81521867b1fb7a822acda2ed265897c03de6ae6767",
    )

    # Load Abseil
    maybe(
        http_archive,
        name = "abseil-cpp",
        urls = [
            "https://github.com/abseil/abseil-cpp/archive/20250127.1.tar.gz",
        ],
        sha256 = "b396401fd29e2e679cace77867481d388c807671dc2acc602a0259eeb79b7811",
        strip_prefix = "abseil-cpp-20250127.1",
    )

    # Load a version of googletest that we know works. This is needed to create
    # //:.*mocks targets, which are public.
    maybe(
        http_archive,
        name = "com_google_googletest",
        urls = [
            "https://github.com/google/googletest/archive/v1.16.0.tar.gz",
        ],
        sha256 = "78c676fc63881529bf97bf9d45948d905a66833fbfa5318ea2cd7478cb98f399",
        strip_prefix = "googletest-1.16.0",
    )

    # Load the googleapis dependency.
    maybe(
        http_archive,
        name = "com_google_googleapis",
        urls = [
<<<<<<< HEAD
            "https://github.com/googleapis/googleapis/archive/53ca65d540dd1a7cb4746687daa87208dc9ea437.tar.gz",
        ],
        sha256 = "2a7ba70873cad53f2ef12531000535db61baaa67f100321f038654f9f3565e36",
        strip_prefix = "googleapis-53ca65d540dd1a7cb4746687daa87208dc9ea437",
=======
            "https://github.com/googleapis/googleapis/archive/a56cbf3b6f40c71594fe0cc059179c68a9f6f3cb.tar.gz",
        ],
        sha256 = "242a33918c7da80cbd73364aa9483c5da7c9b0c59ad0ce12b21c74dc0fa2e463",
        strip_prefix = "googleapis-a56cbf3b6f40c71594fe0cc059179c68a9f6f3cb",
>>>>>>> 02680fbb
        build_file = Label("//bazel:googleapis.BUILD"),
        # Scaffolding for patching googleapis after download. For example:
        #   patches = ["googleapis.patch"]
        # NOTE: This should only be used while developing with a new
        # protobuf message. No changes to `patches` should ever be
        # committed to the main branch.
        patch_tool = "patch",
        patch_args = ["-p1", "-l", "-n"],
        patches = [],
    )

    # Load protobuf.
    maybe(
        http_archive,
        name = "com_google_protobuf",
        urls = [
            "https://github.com/protocolbuffers/protobuf/archive/v30.2.tar.gz",
        ],
        sha256 = "07a43d88fe5a38e434c7f94129cad56a4c43a51f99336074d0799c2f7d4e44c5",
        strip_prefix = "protobuf-30.2",
    )

    # Load BoringSSL. This could be automatically loaded by gRPC. But as of
    # 2023-02-01 the version loaded by gRPC-1.51 does not compile with Clang-15.
    maybe(
        http_archive,
        name = "boringssl",
        urls = [
            # Use https://github.com/google/boringssl instead of
            # https://boringssl.googlesource.com/boringssl as the
            # former has a (more) consistent sha256.
            "https://github.com/google/boringssl/archive/82a53d8c902f940eb1310f76a0b96c40c67f632f.tar.gz",
        ],
        sha256 = "c25e5c1ac36fa6709b2fd9095584228d48e9f82bcf97d8cd868bcbe796f90ba5",
        strip_prefix = "boringssl-82a53d8c902f940eb1310f76a0b96c40c67f632f",
    )

    # Load gRPC and its dependencies, using a similar pattern to this function.
    maybe(
        http_archive,
        name = "com_github_grpc_grpc",
        urls = [
            "https://github.com/grpc/grpc/archive/v1.71.0.tar.gz",
        ],
        repo_mapping = {
            "@com_google_absl": "@abseil-cpp",
        },
        sha256 = "0d631419e54ec5b29def798623ee3bf5520dac77abeab3284ef7027ec2363f91",
        strip_prefix = "grpc-1.71.0",
    )

    # We use the cc_proto_library() rule from @com_google_protobuf, which
    # assumes that grpc_cpp_plugin and grpc_lib are in the //external: module
    native.bind(
        name = "grpc_cpp_plugin",
        actual = "@com_github_grpc_grpc//src/compiler:grpc_cpp_plugin",
    )

    native.bind(
        name = "grpc_lib",
        actual = "@com_github_grpc_grpc//:grpc++",
    )

    # We need libcurl for the Google Cloud Storage client.
    maybe(
        http_archive,
        name = "com_github_curl_curl",
        urls = [
            "https://curl.haxx.se/download/curl-7.69.1.tar.gz",
        ],
        sha256 = "01ae0c123dee45b01bbaef94c0bc00ed2aec89cb2ee0fd598e0d302a6b5e0a98",
        strip_prefix = "curl-7.69.1",
        build_file = Label("//bazel:curl.BUILD"),
    )

    # We need the nlohmann_json library
    maybe(
        http_archive,
        name = "com_github_nlohmann_json",
        urls = [
            "https://github.com/nlohmann/json/archive/v3.11.3.tar.gz",
        ],
        sha256 = "0d8ef5af7f9794e3263480193c491549b2ba6cc74bb018906202ada498a79406",
        strip_prefix = "json-3.11.3",
    )

    # Load google/crc32c, a library to efficiently compute CRC32C checksums.
    maybe(
        http_archive,
        name = "com_github_google_crc32c",
        urls = [
            "https://github.com/google/crc32c/archive/1.1.2.tar.gz",
        ],
        sha256 = "ac07840513072b7fcebda6e821068aa04889018f24e10e46181068fb214d7e56",
        strip_prefix = "crc32c-1.1.2",
        build_file = Label("//bazel:crc32c.BUILD"),
        patch_tool = "patch",
        patch_args = ["-p1"],
        patches = [Label("//bazel:configure_template.bzl.patch")],
    )

    # Open Telemetry
    maybe(
        http_archive,
        name = "io_opentelemetry_cpp",
        urls = [
            "https://github.com/open-telemetry/opentelemetry-cpp/archive/v1.20.0.tar.gz",
        ],
        sha256 = "4b6eeb852f075133c21b95948017f13a3e21740e55b921d27e42970a47314297",
        strip_prefix = "opentelemetry-cpp-1.20.0",
        repo_mapping = {
            "@curl": "@com_github_curl_curl",
            "@com_github_google_benchmark": "@com_github_benchmark",
            "@github_nlohmann_json": "@com_github_nlohmann_json",
        },
    )<|MERGE_RESOLUTION|>--- conflicted
+++ resolved
@@ -135,17 +135,10 @@
         http_archive,
         name = "com_google_googleapis",
         urls = [
-<<<<<<< HEAD
-            "https://github.com/googleapis/googleapis/archive/53ca65d540dd1a7cb4746687daa87208dc9ea437.tar.gz",
-        ],
-        sha256 = "2a7ba70873cad53f2ef12531000535db61baaa67f100321f038654f9f3565e36",
-        strip_prefix = "googleapis-53ca65d540dd1a7cb4746687daa87208dc9ea437",
-=======
             "https://github.com/googleapis/googleapis/archive/a56cbf3b6f40c71594fe0cc059179c68a9f6f3cb.tar.gz",
         ],
         sha256 = "242a33918c7da80cbd73364aa9483c5da7c9b0c59ad0ce12b21c74dc0fa2e463",
         strip_prefix = "googleapis-a56cbf3b6f40c71594fe0cc059179c68a9f6f3cb",
->>>>>>> 02680fbb
         build_file = Label("//bazel:googleapis.BUILD"),
         # Scaffolding for patching googleapis after download. For example:
         #   patches = ["googleapis.patch"]
